--- conflicted
+++ resolved
@@ -6,54 +6,10 @@
 {% block title %}{% trans "Platforms" %} | {{ block.super }}{% endblock %}
 {% block client_overview_class %}active{% endblock %}
 
-<<<<<<< HEAD
-{% block pre_breadcrumbs %}
-  {% if org_results %}
-  <div class="select-project dropdown pull-right">
-    <a class="dropdown-toggle" data-toggle="dropdown" href="javascript:void(0)">
-    {% if selected_project %}
-      <span class="project-label">Project:</span> {{ selected_project.name }} <span class="caret"></span>
-    {% else %}
-      <span class="project-label">Project:</span> (Select) <span class="caret"></span>
-    {% endif %}
-    </a>
-    <div class="dropdown-menu">
-      <ul class="orgs">
-      {% for org, team_results in org_results %}
-        <li class="org">
-          <h5>{{ org.name }}</h5>
-          <ul class="teams unstyled">
-          {% for team, project_results in team_results %}
-            <li class="team">
-              <h6>{{ team.name }}</h6>
-              <ul class="projects unstyled">
-              {% for project in project_results %}
-                <li{% if project == selected_project %} class="active"{% endif %}>
-                  <a href="?pid={{ project.id }}">{{ project.name }}</a>
-                </li>
-              {% endfor %}
-              </ul>
-            </li>
-          {% endfor %}
-        </li>
-      {% endfor %}
-      </ul>
-    </div>
-  </div>
-  {% endif %}
-{% endblock %}
-
 {% block breadcrumb_inner %}
   {{ block.super }}
   <li><a href="{% url 'sentry-help-platform-list' %}">{% trans "Clients" %}</a></li>
 {% endblock %}
-=======
-{% block breadcrumbs %}
-    {{ block.super }}
-    <li class="divider">/</li>
-    <li><a href="{% url 'sentry-help-platform-list' %}">{% trans "Clients" %}</a></li>
-{% endblock%}
->>>>>>> e2df6988
 
 {% block crumbs %}
   {{ block.super }}

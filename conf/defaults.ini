--- conflicted
+++ resolved
@@ -338,8 +338,6 @@
 
 # global limit on number of logged in users.
 global_session = -1
-
-<<<<<<< HEAD
 
 #################################### Alerting ######################################
 # docs about alerting can be found in /docs/sources/alerting/
@@ -360,7 +358,7 @@
 
 [alerting]
 enabled = false
-=======
+
 #################################### Internal Grafana Metrics ##########################
 [metrics]
 enabled           = true
@@ -368,6 +366,4 @@
 
 ; [metrics.graphite]
 ; address = localhost:2003
-; prefix = prod.grafana.%(instance_name)s.
-
->>>>>>> 7cbaf060
+; prefix = prod.grafana.%(instance_name)s.
package sqlstore

import (
	"bytes"
	"errors"
	"fmt"
	"strings"
	"time"

	"github.com/grafana/grafana/pkg/models"
	"github.com/grafana/grafana/pkg/services/annotations"
)

type SqlAnnotationRepo struct {
}

func (r *SqlAnnotationRepo) Save(item *annotations.Item) error {
	return inTransaction(func(sess *DBSession) error {
		tags := models.ParseTagPairs(item.Tags)
		item.Tags = models.JoinTagPairs(tags)
		item.Created = time.Now().UnixNano() / int64(time.Millisecond)
		item.Updated = item.Created
		if item.Epoch == 0 {
			item.Epoch = item.Created
		}

		if _, err := sess.Table("annotation").Insert(item); err != nil {
			return err
		}

		if item.Tags != nil {
			if tags, err := r.ensureTagsExist(sess, tags); err != nil {
				return err
			} else {
				for _, tag := range tags {
					if _, err := sess.Exec("INSERT INTO annotation_tag (annotation_id, tag_id) VALUES(?,?)", item.Id, tag.Id); err != nil {
						return err
					}
				}
			}
		}

		return nil
	})
}

// Will insert if needed any new key/value pars and return ids
func (r *SqlAnnotationRepo) ensureTagsExist(sess *DBSession, tags []*models.Tag) ([]*models.Tag, error) {
	for _, tag := range tags {
		var existingTag models.Tag

		// check if it exists
		if exists, err := sess.Table("tag").Where("`key`=? AND `value`=?", tag.Key, tag.Value).Get(&existingTag); err != nil {
			return nil, err
		} else if exists {
			tag.Id = existingTag.Id
		} else {
			if _, err := sess.Table("tag").Insert(tag); err != nil {
				return nil, err
			}
		}
	}

	return tags, nil
}

func (r *SqlAnnotationRepo) Update(item *annotations.Item) error {
	return inTransaction(func(sess *DBSession) error {
		var (
			isExist bool
			err     error
		)
		existing := new(annotations.Item)

		if item.Id == 0 && item.RegionId != 0 {
			// Update region end time
			isExist, err = sess.Table("annotation").Where("region_id=? AND id!=? AND org_id=?", item.RegionId, item.RegionId, item.OrgId).Get(existing)
		} else {
			isExist, err = sess.Table("annotation").Where("id=? AND org_id=?", item.Id, item.OrgId).Get(existing)
		}

		if err != nil {
			return err
		}
		if !isExist {
			return errors.New("Annotation not found")
		}

		existing.Updated = time.Now().UnixNano() / int64(time.Millisecond)
		existing.Epoch = item.Epoch
		existing.Text = item.Text
		if item.RegionId != 0 {
			existing.RegionId = item.RegionId
		}

		if item.Tags != nil {
			if tags, err := r.ensureTagsExist(sess, models.ParseTagPairs(item.Tags)); err != nil {
				return err
			} else {
				if _, err := sess.Exec("DELETE FROM annotation_tag WHERE annotation_id = ?", existing.Id); err != nil {
					return err
				}
				for _, tag := range tags {
					if _, err := sess.Exec("INSERT INTO annotation_tag (annotation_id, tag_id) VALUES(?,?)", existing.Id, tag.Id); err != nil {
						return err
					}
				}
			}
		}

		existing.Tags = item.Tags

<<<<<<< HEAD
		_, err = sess.Table("annotation").Id(existing.Id).Cols("epoch", "text", "region_id", "tags").Update(existing)
		return err
=======
		if _, err := sess.Table("annotation").Id(existing.Id).Cols("epoch", "text", "region_id", "updated", "tags").Update(existing); err != nil {
			return err
		}

		return nil
>>>>>>> 5ca97254
	})
}

func (r *SqlAnnotationRepo) Find(query *annotations.ItemQuery) ([]*annotations.ItemDTO, error) {
	var sql bytes.Buffer
	params := make([]interface{}, 0)

	sql.WriteString(`
		SELECT
			annotation.id,
			annotation.epoch as time,
			annotation.dashboard_id,
			annotation.panel_id,
			annotation.new_state,
			annotation.prev_state,
			annotation.alert_id,
			annotation.region_id,
			annotation.text,
			annotation.tags,
			annotation.data,
			annotation.created,
			annotation.updated,
			usr.email,
			usr.login,
			alert.name as alert_name
		FROM annotation
		LEFT OUTER JOIN ` + dialect.Quote("user") + ` as usr on usr.id = annotation.user_id
		LEFT OUTER JOIN alert on alert.id = annotation.alert_id
		`)

	sql.WriteString(`WHERE annotation.org_id = ?`)
	params = append(params, query.OrgId)

	if query.AnnotationId != 0 {
		fmt.Print("annotation query")
		sql.WriteString(` AND annotation.id = ?`)
		params = append(params, query.AnnotationId)
	}

	if query.RegionId != 0 {
		sql.WriteString(` AND annotation.region_id = ?`)
		params = append(params, query.RegionId)
	}

	if query.AlertId != 0 {
		sql.WriteString(` AND annotation.alert_id = ?`)
		params = append(params, query.AlertId)
	}

	if query.DashboardId != 0 {
		sql.WriteString(` AND annotation.dashboard_id = ?`)
		params = append(params, query.DashboardId)
	}

	if query.PanelId != 0 {
		sql.WriteString(` AND annotation.panel_id = ?`)
		params = append(params, query.PanelId)
	}

	if query.UserId != 0 {
		sql.WriteString(` AND annotation.user_id = ?`)
		params = append(params, query.UserId)
	}

	if query.From > 0 && query.To > 0 {
		sql.WriteString(` AND annotation.epoch BETWEEN ? AND ?`)
		params = append(params, query.From, query.To)
	}

	if query.Type == "alert" {
		sql.WriteString(` AND annotation.alert_id > 0`)
	} else if query.Type == "annotation" {
		sql.WriteString(` AND annotation.alert_id = 0`)
	}

	if len(query.Tags) > 0 {
		keyValueFilters := []string{}

		tags := models.ParseTagPairs(query.Tags)
		for _, tag := range tags {
			if tag.Value == "" {
				keyValueFilters = append(keyValueFilters, "(tag.key = ?)")
				params = append(params, tag.Key)
			} else {
				keyValueFilters = append(keyValueFilters, "(tag.key = ? AND tag.value = ?)")
				params = append(params, tag.Key, tag.Value)
			}
		}

		if len(tags) > 0 {
			tagsSubQuery := fmt.Sprintf(`
        SELECT SUM(1) FROM annotation_tag at
          INNER JOIN tag on tag.id = at.tag_id
          WHERE at.annotation_id = annotation.id
            AND (
              %s
            )
      `, strings.Join(keyValueFilters, " OR "))

			sql.WriteString(fmt.Sprintf(" AND (%s) = %d ", tagsSubQuery, len(tags)))
		}
	}

	if query.Limit == 0 {
		query.Limit = 100
	}

	sql.WriteString(fmt.Sprintf(" ORDER BY epoch DESC LIMIT %v", query.Limit))

	items := make([]*annotations.ItemDTO, 0)

	if err := x.Sql(sql.String(), params...).Find(&items); err != nil {
		return nil, err
	}

	return items, nil
}

func (r *SqlAnnotationRepo) Delete(params *annotations.DeleteParams) error {
	return inTransaction(func(sess *DBSession) error {
		var (
			sql         string
			annoTagSql  string
			queryParams []interface{}
		)

		if params.RegionId != 0 {
			annoTagSql = "DELETE FROM annotation_tag WHERE annotation_id IN (SELECT id FROM annotation WHERE region_id = ?)"
			sql = "DELETE FROM annotation WHERE region_id = ?"
			queryParams = []interface{}{params.RegionId}
		} else if params.Id != 0 {
			annoTagSql = "DELETE FROM annotation_tag WHERE annotation_id IN (SELECT id FROM annotation WHERE id = ?)"
			sql = "DELETE FROM annotation WHERE id = ?"
			queryParams = []interface{}{params.Id}
		} else {
			annoTagSql = "DELETE FROM annotation_tag WHERE annotation_id IN (SELECT id FROM annotation WHERE dashboard_id = ? AND panel_id = ?)"
			sql = "DELETE FROM annotation WHERE dashboard_id = ? AND panel_id = ?"
			queryParams = []interface{}{params.DashboardId, params.PanelId}
		}

		if _, err := sess.Exec(annoTagSql, queryParams...); err != nil {
			return err
		}

		if _, err := sess.Exec(sql, queryParams...); err != nil {
			return err
		}

		return nil
	})
}<|MERGE_RESOLUTION|>--- conflicted
+++ resolved
@@ -110,16 +110,8 @@
 
 		existing.Tags = item.Tags
 
-<<<<<<< HEAD
-		_, err = sess.Table("annotation").Id(existing.Id).Cols("epoch", "text", "region_id", "tags").Update(existing)
+		_, err = sess.Table("annotation").Id(existing.Id).Cols("epoch", "text", "region_id", "updated", "tags").Update(existing)
 		return err
-=======
-		if _, err := sess.Table("annotation").Id(existing.Id).Cols("epoch", "text", "region_id", "updated", "tags").Update(existing); err != nil {
-			return err
-		}
-
-		return nil
->>>>>>> 5ca97254
 	})
 }
 

--- conflicted
+++ resolved
@@ -11,7 +11,6 @@
 import { DatasourceSrv } from 'app/features/plugins/datasource_srv';
 import { AngularLoader, setAngularLoader } from 'app/core/services/angular_loader';
 import { configureStore } from 'app/store/configureStore';
-import { AngularLoader, setAngularLoader } from 'app/core/services/AngularLoader';
 
 export class GrafanaCtrl {
   /** @ngInject */
@@ -24,17 +23,10 @@
     contextSrv,
     bridgeSrv,
     backendSrv: BackendSrv,
-<<<<<<< HEAD
-    angularLoader: AngularLoader,
-    datasourceSrv: DatasourceSrv
-  ) {
-    // make angular loader service available to react components
-=======
     datasourceSrv: DatasourceSrv,
     angularLoader: AngularLoader
   ) {
-    // sets singleston instances for angular services so react components can access them
->>>>>>> b5e1a8d7
+    // make angular loader service available to react components
     setAngularLoader(angularLoader);
     setBackendSrv(backendSrv);
     configureStore();

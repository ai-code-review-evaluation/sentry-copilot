# -*- coding: utf-8 -*-

from __future__ import absolute_import

import pytest
import responses
import six
from libsourcemap import Token

from mock import patch
from requests.exceptions import RequestException

from sentry import http
from sentry.lang.javascript.processor import (
    discover_sourcemap, fetch_sourcemap, fetch_file, generate_module,
    trim_line, fetch_release_file,
    UnparseableSourcemap,
)
from sentry.lang.javascript.errormapping import (
    rewrite_exception, REACT_MAPPING_URL
)
from sentry.models import File, Release, ReleaseFile, EventError
from sentry.testutils import TestCase
from sentry.utils.strings import truncatechars

base64_sourcemap = 'data:application/json;base64,eyJ2ZXJzaW9uIjozLCJmaWxlIjoiZ2VuZXJhdGVkLmpzIiwic291cmNlcyI6WyIvdGVzdC5qcyJdLCJuYW1lcyI6W10sIm1hcHBpbmdzIjoiO0FBQUEiLCJzb3VyY2VzQ29udGVudCI6WyJjb25zb2xlLmxvZyhcImhlbGxvLCBXb3JsZCFcIikiXX0='

unicode_body = u"""function add(a, b) {
    "use strict";
    return a + b; // fôo
}"""


class FetchReleaseFileTest(TestCase):
    def test_unicode(self):
        project = self.project
        release = Release.objects.create(
            organization_id=project.organization_id,
            version='abc',
        )
        release.add_project(project)

        file = File.objects.create(
            name='file.min.js',
            type='release.file',
            headers={'Content-Type': 'application/json; charset=utf-8'},
        )

        binary_body = unicode_body.encode('utf-8')
        file.putfile(six.BytesIO(binary_body))

        ReleaseFile.objects.create(
            name='file.min.js',
            release=release,
            organization_id=project.organization_id,
            file=file,
        )

        result = fetch_release_file('file.min.js', release)

        assert type(result.body) is six.binary_type
        assert result == http.UrlResult(
            'file.min.js',
            {'content-type': 'application/json; charset=utf-8'},
            binary_body,
            200,
            'utf-8',
        )

        # test with cache hit, which should be compressed
        new_result = fetch_release_file('file.min.js', release)

        assert result == new_result


class FetchFileTest(TestCase):
    @responses.activate
    def test_simple(self):
        responses.add(responses.GET, 'http://example.com', body='foo bar',
                      content_type='application/json')

        result = fetch_file('http://example.com')

        assert len(responses.calls) == 1

        assert result.url == 'http://example.com'
        assert result.body == 'foo bar'
        assert result.headers == {'content-type': 'application/json'}

        # ensure we use the cached result
        result2 = fetch_file('http://example.com')

        assert len(responses.calls) == 1

        assert result == result2

    @responses.activate
    def test_with_token(self):
        responses.add(responses.GET, 'http://example.com', body='foo bar',
                      content_type='application/json')

        self.project.update_option('sentry:token', 'foobar')
        self.project.update_option('sentry:origins', ['*'])

        result = fetch_file('http://example.com', project=self.project)

        assert len(responses.calls) == 1
        assert responses.calls[0].request.headers['X-Sentry-Token'] == 'foobar'

        assert result.url == 'http://example.com'
        assert result.body == 'foo bar'
        assert result.headers == {'content-type': 'application/json'}

    @responses.activate
    def test_connection_failure(self):
        responses.add(responses.GET, 'http://example.com', body=RequestException())

        with pytest.raises(http.BadSource):
            fetch_file('http://example.com')

        assert len(responses.calls) == 1

        # ensure we use the cached domain-wide failure for the second call
        with pytest.raises(http.BadSource):
            fetch_file('http://example.com/foo/bar')

        assert len(responses.calls) == 1

    @responses.activate
    def test_non_url_without_release(self):
        with pytest.raises(http.BadSource):
            fetch_file('/example.js')

    @responses.activate
    @patch('sentry.lang.javascript.processor.fetch_release_file')
    def test_non_url_with_release(self, mock_fetch_release_file):
        mock_fetch_release_file.return_value = http.UrlResult(
            '/example.js',
            {'content-type': 'application/json'},
            'foo',
            200,
            None,
        )

        release = Release.objects.create(version='1',
                                         organization_id=self.project.organization_id)
        release.add_project(self.project)

        result = fetch_file('/example.js', release=release)
        assert result.url == '/example.js'
        assert result.body == 'foo'
        assert isinstance(result.body, six.binary_type)
        assert result.headers == {'content-type': 'application/json'}
        assert result.encoding is None

    @responses.activate
    def test_unicode_body(self):
        responses.add(responses.GET, 'http://example.com',
                      body=u'"fôo bar"'.encode('utf-8'),
                      content_type='application/json; charset=utf-8')

        result = fetch_file('http://example.com')

        assert len(responses.calls) == 1

        assert result.url == 'http://example.com'
        assert result.body == '"f\xc3\xb4o bar"'
        assert result.headers == {'content-type': 'application/json; charset=utf-8'}
        assert result.encoding == 'utf-8'

        # ensure we use the cached result
        result2 = fetch_file('http://example.com')

        assert len(responses.calls) == 1

        assert result == result2

    @responses.activate
    def test_truncated(self):
        url = truncatechars('http://example.com', 3)
        with pytest.raises(http.CannotFetch) as exc:
            fetch_file(url)

        assert exc.value.data['type'] == EventError.JS_MISSING_SOURCE
        assert exc.value.data['url'] == url


class DiscoverSourcemapTest(TestCase):
    # discover_sourcemap(result)
    def test_simple(self):
        result = http.UrlResult('http://example.com', {}, '', 200, None)
        assert discover_sourcemap(result) is None

        result = http.UrlResult('http://example.com', {
            'x-sourcemap': 'http://example.com/source.map.js'
        }, '', 200, None)
        assert discover_sourcemap(result) == 'http://example.com/source.map.js'

        result = http.UrlResult('http://example.com', {
            'sourcemap': 'http://example.com/source.map.js'
        }, '', 200, None)
        assert discover_sourcemap(result) == 'http://example.com/source.map.js'

        result = http.UrlResult('http://example.com', {}, '//@ sourceMappingURL=http://example.com/source.map.js\nconsole.log(true)', 200, None)
        assert discover_sourcemap(result) == 'http://example.com/source.map.js'

        result = http.UrlResult('http://example.com', {}, '//# sourceMappingURL=http://example.com/source.map.js\nconsole.log(true)', 200, None)
        assert discover_sourcemap(result) == 'http://example.com/source.map.js'

        result = http.UrlResult('http://example.com', {}, 'console.log(true)\n//@ sourceMappingURL=http://example.com/source.map.js', 200, None)
        assert discover_sourcemap(result) == 'http://example.com/source.map.js'

        result = http.UrlResult('http://example.com', {}, 'console.log(true)\n//# sourceMappingURL=http://example.com/source.map.js', 200, None)
        assert discover_sourcemap(result) == 'http://example.com/source.map.js'

        result = http.UrlResult('http://example.com', {}, 'console.log(true)\n//# sourceMappingURL=http://example.com/source.map.js\n//# sourceMappingURL=http://example.com/source2.map.js', 200, None)
        assert discover_sourcemap(result) == 'http://example.com/source2.map.js'

        result = http.UrlResult('http://example.com', {}, '//# sourceMappingURL=app.map.js/*ascii:lol*/', 200, None)
        assert discover_sourcemap(result) == 'http://example.com/app.map.js'

        result = http.UrlResult('http://example.com', {}, '//# sourceMappingURL=/*lol*/', 200, None)
        with self.assertRaises(AssertionError):
            discover_sourcemap(result)


class GenerateModuleTest(TestCase):
    def test_simple(self):
        assert generate_module(None) == '<unknown module>'
        assert generate_module('http://example.com/foo.js') == 'foo'
        assert generate_module('http://example.com/foo/bar.js') == 'foo/bar'
        assert generate_module('http://example.com/js/foo/bar.js') == 'foo/bar'
        assert generate_module('http://example.com/javascript/foo/bar.js') == 'foo/bar'
        assert generate_module('http://example.com/1.0/foo/bar.js') == 'foo/bar'
        assert generate_module('http://example.com/v1/foo/bar.js') == 'foo/bar'
        assert generate_module('http://example.com/v1.0.0/foo/bar.js') == 'foo/bar'
        assert generate_module('http://example.com/_baz/foo/bar.js') == 'foo/bar'
        assert generate_module('http://example.com/1/2/3/foo/bar.js') == 'foo/bar'
        assert generate_module('http://example.com/abcdef0/foo/bar.js') == 'foo/bar'
        assert generate_module('http://example.com/92cd589eca8235e7b373bf5ae94ebf898e3b949c/foo/bar.js') == 'foo/bar'
        assert generate_module('http://example.com/7d6d00eae0ceccdc7ee689659585d95f/foo/bar.js') == 'foo/bar'
        assert generate_module('http://example.com/foo/bar.coffee') == 'foo/bar'
        assert generate_module('http://example.com/foo/bar.js?v=1234') == 'foo/bar'
        assert generate_module('/foo/bar.js') == 'foo/bar'
        assert generate_module('../../foo/bar.js') == 'foo/bar'
        assert generate_module('/foo/bar-7d6d00eae0ceccdc7ee689659585d95f.js') == 'foo/bar'
        assert generate_module('/bower_components/foo/bar.js') == 'foo/bar'
        assert generate_module('/node_modules/foo/bar.js') == 'foo/bar'
        assert generate_module('http://example.com/vendor.92cd589eca8235e7b373bf5ae94ebf898e3b949c.js') == 'vendor'
        assert generate_module('/a/javascripts/application-bundle-149360d3414c26adac3febdf6832e25c.min.js') == 'a/javascripts/application-bundle'
        assert generate_module('https://example.com/libs/libs-20150417171659.min.js') == 'libs/libs'
        assert generate_module('webpack:///92cd589eca8235e7b373bf5ae94ebf898e3b949c/vendor.js') == 'vendor'
        assert generate_module('webpack:///92cd589eca8235e7b373bf5ae94ebf898e3b949c/vendor.js') == 'vendor'
        assert generate_module('app:///92cd589eca8235e7b373bf5ae94ebf898e3b949c/vendor.js') == 'vendor'
        assert generate_module('app:///example/92cd589eca8235e7b373bf5ae94ebf898e3b949c/vendor.js') == 'vendor'
        assert generate_module('~/app/components/projectHeader/projectSelector.jsx') == 'app/components/projectHeader/projectSelector'


class FetchSourcemapTest(TestCase):
    def test_simple_base64(self):
        smap_view = fetch_sourcemap(base64_sourcemap)
        tokens = [Token(1, 0, '/test.js', 0, 0, 0, None)]

        assert list(smap_view) == tokens
        assert smap_view.get_source_contents(0) == 'console.log("hello, World!")'
        assert smap_view.get_source_name(0) == u'/test.js'

    def test_base64_without_padding(self):
        smap_view = fetch_sourcemap(base64_sourcemap.rstrip('='))
        tokens = [Token(1, 0, '/test.js', 0, 0, 0, None)]

        assert list(smap_view) == tokens
        assert smap_view.get_source_contents(0) == 'console.log("hello, World!")'
        assert smap_view.get_source_name(0) == u'/test.js'

    def test_broken_base64(self):
        with pytest.raises(UnparseableSourcemap):
            fetch_sourcemap('data:application/json;base64,xxx')

    @responses.activate
<<<<<<< HEAD
    def test_simple_non_utf8(self):
        responses.add(responses.GET, 'http://example.com', body='{}',
                      content_type='application/json; charset=NOPE')

        with pytest.raises(http.CannotFetch) as exc:
            fetch_sourcemap('http://example.com')

        assert exc.value.data['type'] == EventError.JS_INVALID_SOURCE_ENCODING

    @responses.activate
=======
>>>>>>> 94a6ec54
    def test_garbage_json(self):
        responses.add(responses.GET, 'http://example.com', body='xxxx',
                      content_type='application/json')

        with pytest.raises(UnparseableSourcemap):
            fetch_sourcemap('http://example.com')


class TrimLineTest(TestCase):
    long_line = 'The public is more familiar with bad design than good design. It is, in effect, conditioned to prefer bad design, because that is what it lives with. The new becomes threatening, the old reassuring.'

    def test_simple(self):
        assert trim_line('foo') == 'foo'
        assert trim_line(self.long_line) == 'The public is more familiar with bad design than good design. It is, in effect, conditioned to prefer bad design, because that is what it li {snip}'
        assert trim_line(self.long_line, column=10) == 'The public is more familiar with bad design than good design. It is, in effect, conditioned to prefer bad design, because that is what it li {snip}'
        assert trim_line(self.long_line, column=66) == '{snip} blic is more familiar with bad design than good design. It is, in effect, conditioned to prefer bad design, because that is what it lives wi {snip}'
        assert trim_line(self.long_line, column=190) == '{snip} gn. It is, in effect, conditioned to prefer bad design, because that is what it lives with. The new becomes threatening, the old reassuring.'
        assert trim_line(self.long_line, column=9999) == '{snip} gn. It is, in effect, conditioned to prefer bad design, because that is what it lives with. The new becomes threatening, the old reassuring.'


def test_get_culprit_is_patched():
    from sentry.lang.javascript.plugin import fix_culprit, generate_modules

    data = {
        'message': 'hello',
        'platform': 'javascript',
        'sentry.interfaces.Exception': {
            'values': [{
                'type': 'Error',
                'stacktrace': {
                    'frames': [
                        {
                            'abs_path': 'http://example.com/foo.js',
                            'filename': 'foo.js',
                            'lineno': 4,
                            'colno': 0,
                            'function': 'thing',
                        },
                        {
                            'abs_path': 'http://example.com/bar.js',
                            'filename': 'bar.js',
                            'lineno': 1,
                            'colno': 0,
                            'function': 'oops',
                        },
                    ],
                },
            }],
        }
    }
    generate_modules(data)
    fix_culprit(data)
    assert data['culprit'] == 'bar in oops'


def test_ensure_module_names():
    from sentry.lang.javascript.plugin import generate_modules
    data = {
        'message': 'hello',
        'platform': 'javascript',
        'sentry.interfaces.Exception': {
            'values': [{
                'type': 'Error',
                'stacktrace': {
                    'frames': [
                        {
                            'filename': 'foo.js',
                            'lineno': 4,
                            'colno': 0,
                            'function': 'thing',
                        },
                        {
                            'abs_path': 'http://example.com/foo/bar.js',
                            'filename': 'bar.js',
                            'lineno': 1,
                            'colno': 0,
                            'function': 'oops',
                        },
                    ],
                },
            }],
        }
    }
    generate_modules(data)
    exc = data['sentry.interfaces.Exception']['values'][0]
    assert exc['stacktrace']['frames'][1]['module'] == 'foo/bar'


class ErrorMappingTest(TestCase):

    @responses.activate
    def test_react_error_mapping_resolving(self):
        responses.add(responses.GET, REACT_MAPPING_URL, body=r'''
        {
          "108": "%s.getChildContext(): key \"%s\" is not defined in childContextTypes.",
          "109": "%s.render(): A valid React element (or null) must be returned. You may have returned undefined, an array or some other invalid object.",
          "110": "Stateless function components cannot have refs."
        }
        ''', content_type='application/json')

        for x in range(3):
            data = {
                'platform': 'javascript',
                'sentry.interfaces.Exception': {
                    'values': [{
                        'type': 'InvariantViolation',
                        'value': (
                            'Minified React error #109; visit http://facebook'
                            '.github.io/react/docs/error-decoder.html?invariant='
                            '109&args[]=Component for the full message or use '
                            'the non-minified dev environment for full errors '
                            'and additional helpful warnings.'
                        ),
                        'stacktrace': {
                            'frames': [
                                {
                                    'abs_path': 'http://example.com/foo.js',
                                    'filename': 'foo.js',
                                    'lineno': 4,
                                    'colno': 0,
                                },
                                {
                                    'abs_path': 'http://example.com/foo.js',
                                    'filename': 'foo.js',
                                    'lineno': 1,
                                    'colno': 0,
                                },
                            ],
                        },
                    }],
                }
            }

            assert rewrite_exception(data)

            assert data['sentry.interfaces.Exception']['values'][0]['value'] == (
                'Component.render(): A valid React element (or null) must be '
                'returned. You may have returned undefined, an array or '
                'some other invalid object.'
            )

    @responses.activate
    def test_react_error_mapping_empty_args(self):
        responses.add(responses.GET, REACT_MAPPING_URL, body=r'''
        {
          "108": "%s.getChildContext(): key \"%s\" is not defined in childContextTypes."
        }
        ''', content_type='application/json')

        data = {
            'platform': 'javascript',
            'sentry.interfaces.Exception': {
                'values': [{
                    'type': 'InvariantViolation',
                    'value': (
                        'Minified React error #108; visit http://facebook'
                        '.github.io/react/docs/error-decoder.html?invariant='
                        '108&args[]=Component&args[]= for the full message '
                        'or use the non-minified dev environment for full '
                        'errors and additional helpful warnings.'
                    ),
                    'stacktrace': {
                        'frames': [
                            {
                                'abs_path': 'http://example.com/foo.js',
                                'filename': 'foo.js',
                                'lineno': 4,
                                'colno': 0,
                            },
                        ],
                    },
                }],
            }
        }

        assert rewrite_exception(data)

        assert data['sentry.interfaces.Exception']['values'][0]['value'] == (
            'Component.getChildContext(): key "" is not defined in '
            'childContextTypes.'
        )

    @responses.activate
    def test_react_error_mapping_truncated(self):
        responses.add(responses.GET, REACT_MAPPING_URL, body=r'''
        {
          "108": "%s.getChildContext(): key \"%s\" is not defined in childContextTypes."
        }
        ''', content_type='application/json')

        data = {
            'platform': 'javascript',
            'sentry.interfaces.Exception': {
                'values': [{
                    'type': 'InvariantViolation',
                    'value': (
                        u'Minified React error #108; visit http://facebook'
                        u'.github.io/react/docs/error-decoder.html?…'
                    ),
                    'stacktrace': {
                        'frames': [
                            {
                                'abs_path': 'http://example.com/foo.js',
                                'filename': 'foo.js',
                                'lineno': 4,
                                'colno': 0,
                            },
                        ],
                    },
                }],
            }
        }

        assert rewrite_exception(data)

        assert data['sentry.interfaces.Exception']['values'][0]['value'] == (
            '<redacted>.getChildContext(): key "<redacted>" is not defined in '
            'childContextTypes.'
        )<|MERGE_RESOLUTION|>--- conflicted
+++ resolved
@@ -278,19 +278,6 @@
             fetch_sourcemap('data:application/json;base64,xxx')
 
     @responses.activate
-<<<<<<< HEAD
-    def test_simple_non_utf8(self):
-        responses.add(responses.GET, 'http://example.com', body='{}',
-                      content_type='application/json; charset=NOPE')
-
-        with pytest.raises(http.CannotFetch) as exc:
-            fetch_sourcemap('http://example.com')
-
-        assert exc.value.data['type'] == EventError.JS_INVALID_SOURCE_ENCODING
-
-    @responses.activate
-=======
->>>>>>> 94a6ec54
     def test_garbage_json(self):
         responses.add(responses.GET, 'http://example.com', body='xxxx',
                       content_type='application/json')
